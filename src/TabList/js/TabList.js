--- conflicted
+++ resolved
@@ -59,15 +59,12 @@
     onChange: PropTypes.func,
 
     /**
-<<<<<<< HEAD
-=======
      * If the parent is display flex or an explicit width is given to this component, then it can be
      * collapsible and you may set this to true.
      */
     collapsible: PropTypes.bool,
     
     /**
->>>>>>> 4b375d0d
      * Whether to autoFocus first selected Tab or first Tab.
      */
     autoFocus: PropTypes.bool
@@ -77,10 +74,7 @@
     variant: '',
     quiet: false,
     orientation: 'horizontal',
-<<<<<<< HEAD
-=======
     collapsible: false,
->>>>>>> 4b375d0d
     autoFocus: false
   };
 
