/*
 * Copyright 2020 Adobe. All rights reserved.
 * This file is licensed to you under the Apache License, Version 2.0 (the "License");
 * you may not use this file except in compliance with the License. You may obtain a copy
 * of the License at http://www.apache.org/licenses/LICENSE-2.0
 *
 * Unless required by applicable law or agreed to in writing, software distributed under
 * the License is distributed on an "AS IS" BASIS, WITHOUT WARRANTIES OR REPRESENTATIONS
 * OF ANY KIND, either express or implied. See the License for the specific language
 * governing permissions and limitations under the License.
 */

import {calculatePosition, PositionResult} from './calculatePosition';
import {HTMLAttributes, RefObject, useCallback, useRef, useState} from 'react';
import {Placement, PlacementAxis, PositionProps} from '@react-types/overlays';
import {useCloseOnScroll} from './useCloseOnScroll';
import {useLayoutEffect} from '@react-aria/utils';
import {useLocale} from '@react-aria/i18n';

interface AriaPositionProps extends PositionProps {
  /**
   * Element that that serves as the positioning boundary.
   * @default document.body
   */
  boundaryElement?: HTMLElement,
  /**
   * The ref for the element which the overlay positions itself with respect to.
   */
  targetRef: RefObject<HTMLElement>,
  /**
   * The ref for the overlay element.
   */
  overlayRef: RefObject<HTMLElement>,
  /**
   * A ref for the scrollable region within the overlay.
   * @default overlayRef
   */
  scrollRef?: RefObject<HTMLElement>,
  /**
   * Whether the overlay should update its position automatically.
   * @default true
   */
  shouldUpdatePosition?: boolean,
  /** Handler that is called when the overlay should close. */
  onClose?: () => void,
  /**
   * The maxHeight specified for the overlay element. 
   * By default, it will take all space up to the current viewport height.
   */
  maxHeight?: number
}

interface PositionAria {
  /** Props for the overlay container element. */
  overlayProps: HTMLAttributes<Element>,
  /** Props for the overlay tip arrow if any. */
  arrowProps: HTMLAttributes<Element>,
  /** Placement of the overlay with respect to the overlay trigger. */
  placement: PlacementAxis,
  /** Updates the position of the overlay. */
  updatePosition(): void
}

// @ts-ignore
let visualViewport = typeof window !== 'undefined' && window.visualViewport;

/**
 * Handles positioning overlays like popovers and menus relative to a trigger
 * element, and updating the position when the window resizes.
 */
export function useOverlayPosition(props: AriaPositionProps): PositionAria {
  let {direction} = useLocale();
  let {
    targetRef,
    overlayRef,
    scrollRef = overlayRef,
    placement = 'bottom' as Placement,
    containerPadding = 12,
    shouldFlip = true,
    boundaryElement = typeof document !== 'undefined' ? document.body : null,
    offset = 0,
    crossOffset = 0,
    shouldUpdatePosition = true,
    isOpen = true,
    onClose,
    maxHeight
  } = props;
  let [position, setPosition] = useState<PositionResult>({
    position: {},
    arrowOffsetLeft: undefined,
    arrowOffsetTop: undefined,
    maxHeight: undefined,
    placement: undefined
  });

<<<<<<< HEAD
=======
  let deps = [
    shouldUpdatePosition,
    placement,
    overlayRef.current,
    targetRef.current,
    scrollRef.current,
    containerPadding,
    shouldFlip,
    boundaryElement,
    offset,
    crossOffset,
    isOpen,
    direction,
    maxHeight
  ];

>>>>>>> 3bc6c2bc
  let updatePosition = useCallback(() => {
    if (shouldUpdatePosition === false || !isOpen || !overlayRef.current || !targetRef.current || !scrollRef.current || !boundaryElement) {
      return;
    }

    setPosition(
      calculatePosition({
        placement: translateRTL(placement, direction),
        overlayNode: overlayRef.current,
        targetNode: targetRef.current,
        scrollNode: scrollRef.current,
        padding: containerPadding,
        shouldFlip,
        boundaryElement,
        offset,
        crossOffset,
        maxHeight
      })
    );
  }, [shouldUpdatePosition, placement, overlayRef, targetRef, scrollRef, containerPadding, shouldFlip, boundaryElement, offset, crossOffset, isOpen, direction]);

  // Update position when anything changes
  useLayoutEffect(updatePosition, [updatePosition]);

  // Update position on window resize
  useResize(updatePosition);

  // Reposition the overlay and do not close on scroll while the visual viewport is resizing.
  // This will ensure that overlays adjust their positioning when the iOS virtual keyboard appears.
  let isResizing = useRef(false);
  useLayoutEffect(() => {
    let timeout: NodeJS.Timeout;
    let onResize = () => {
      isResizing.current = true;
      clearTimeout(timeout);

      timeout = setTimeout(() => {
        isResizing.current = false;
      }, 500);

      updatePosition();
    };

    visualViewport?.addEventListener('resize', onResize);

    return () => {
      visualViewport?.removeEventListener('resize', onResize);
    };
  }, [updatePosition]);

  let close = useCallback(() => {
    if (!isResizing.current) {
      onClose();
    }
  }, [onClose, isResizing]);

  // When scrolling a parent scrollable region of the trigger (other than the body),
  // we hide the popover. Otherwise, its position would be incorrect.
  useCloseOnScroll({
    triggerRef: targetRef,
    isOpen,
    onClose: onClose ? close : undefined
  });

  return {
    overlayProps: {
      style: {
        position: 'absolute',
        zIndex: 100000, // should match the z-index in ModalTrigger
        ...position.position,
        maxHeight: position.maxHeight
      }
    },
    placement: position.placement,
    arrowProps: {
      style: {
        left: position.arrowOffsetLeft,
        top: position.arrowOffsetTop
      }
    },
    updatePosition
  };
}

function useResize(onResize) {
  useLayoutEffect(() => {
    window.addEventListener('resize', onResize, false);
    return () => {
      window.removeEventListener('resize', onResize, false);
    };
  }, [onResize]);
}

function translateRTL(position, direction) {
  if (direction === 'rtl') {
    return position.replace('start', 'right').replace('end', 'left');
  }
  return position.replace('start', 'left').replace('end', 'right');
}<|MERGE_RESOLUTION|>--- conflicted
+++ resolved
@@ -44,7 +44,7 @@
   /** Handler that is called when the overlay should close. */
   onClose?: () => void,
   /**
-   * The maxHeight specified for the overlay element. 
+   * The maxHeight specified for the overlay element.
    * By default, it will take all space up to the current viewport height.
    */
   maxHeight?: number
@@ -93,25 +93,6 @@
     placement: undefined
   });
 
-<<<<<<< HEAD
-=======
-  let deps = [
-    shouldUpdatePosition,
-    placement,
-    overlayRef.current,
-    targetRef.current,
-    scrollRef.current,
-    containerPadding,
-    shouldFlip,
-    boundaryElement,
-    offset,
-    crossOffset,
-    isOpen,
-    direction,
-    maxHeight
-  ];
-
->>>>>>> 3bc6c2bc
   let updatePosition = useCallback(() => {
     if (shouldUpdatePosition === false || !isOpen || !overlayRef.current || !targetRef.current || !scrollRef.current || !boundaryElement) {
       return;
@@ -131,7 +112,21 @@
         maxHeight
       })
     );
-  }, [shouldUpdatePosition, placement, overlayRef, targetRef, scrollRef, containerPadding, shouldFlip, boundaryElement, offset, crossOffset, isOpen, direction]);
+  }, [
+    shouldUpdatePosition,
+    placement,
+    overlayRef,
+    targetRef,
+    scrollRef,
+    containerPadding,
+    shouldFlip,
+    boundaryElement,
+    offset,
+    crossOffset,
+    isOpen,
+    direction,
+    maxHeight
+  ]);
 
   // Update position when anything changes
   useLayoutEffect(updatePosition, [updatePosition]);
