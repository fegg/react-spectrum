{
  "name": "@react-aria/virtualizer",
  "version": "3.3.9",
  "description": "Spectrum UI components in React",
  "license": "Apache-2.0",
  "main": "dist/main.js",
  "module": "dist/module.js",
  "types": "dist/types.d.ts",
  "source": "src/index.ts",
  "files": [
    "dist",
    "src"
  ],
  "sideEffects": false,
  "repository": {
    "type": "git",
    "url": "https://github.com/adobe/react-spectrum"
  },
  "dependencies": {
    "@babel/runtime": "^7.6.2",
<<<<<<< HEAD
    "@react-aria/i18n": "^3.3.3",
    "@react-aria/interactions": "^3.7.0",
    "@react-aria/utils": "^3.10.0",
    "@react-stately/virtualizer": "^3.1.6",
    "@react-types/shared": "^3.10.0"
=======
    "@react-aria/i18n": "^3.3.8",
    "@react-aria/utils": "^3.11.3",
    "@react-stately/virtualizer": "^3.1.8",
    "@react-types/shared": "^3.11.2"
>>>>>>> dc034ad2
  },
  "peerDependencies": {
    "react": "^16.8.0 || ^17.0.0-rc.1",
    "react-dom": "^16.8.0 || ^17.0.0-rc.1"
  },
  "publishConfig": {
    "access": "public"
  }
}<|MERGE_RESOLUTION|>--- conflicted
+++ resolved
@@ -18,18 +18,11 @@
   },
   "dependencies": {
     "@babel/runtime": "^7.6.2",
-<<<<<<< HEAD
-    "@react-aria/i18n": "^3.3.3",
-    "@react-aria/interactions": "^3.7.0",
-    "@react-aria/utils": "^3.10.0",
-    "@react-stately/virtualizer": "^3.1.6",
-    "@react-types/shared": "^3.10.0"
-=======
     "@react-aria/i18n": "^3.3.8",
+    "@react-aria/interactions": "^3.8.3",
     "@react-aria/utils": "^3.11.3",
     "@react-stately/virtualizer": "^3.1.8",
     "@react-types/shared": "^3.11.2"
->>>>>>> dc034ad2
   },
   "peerDependencies": {
     "react": "^16.8.0 || ^17.0.0-rc.1",
