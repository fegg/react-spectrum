--- conflicted
+++ resolved
@@ -18,15 +18,6 @@
   },
   "dependencies": {
     "@babel/runtime": "^7.6.2",
-<<<<<<< HEAD
-    "@react-aria/grid": "^3.0.0",
-    "@react-aria/i18n": "^3.1.0",
-    "@react-aria/interactions": "^3.1.0",
-    "@react-aria/utils": "^3.1.0",
-    "@react-stately/grid": "^3.0.0",
-    "@react-types/grid": "^3.0.0",
-    "@react-types/shared": "^3.1.0",
-=======
     "@react-aria/grid": "^3.2.3",
     "@react-aria/i18n": "^3.3.6",
     "@react-aria/interactions": "^3.8.1",
@@ -34,7 +25,6 @@
     "@react-stately/grid": "^3.1.2",
     "@react-types/grid": "^3.0.2",
     "@react-types/shared": "^3.11.1",
->>>>>>> cae83ff9
     "@react-types/tag": "3.0.0-alpha.1"
   },
   "peerDependencies": {
