--- conflicted
+++ resolved
@@ -57,11 +57,7 @@
 export interface AriaMenuProps<T> extends MenuProps<T>, DOMProps, AriaLabelingProps {}
 export interface SpectrumMenuProps<T> extends AriaMenuProps<T>, StyleProps {}
 
-<<<<<<< HEAD
-export interface SpectrumActionMenuProps<T> extends CollectionBase<T>, StyleProps, DOMProps, AriaLabelingProps {
-=======
-export interface SpectrumActionMenuProps<T> extends CollectionBase<T>, MenuTriggerProps, DOMProps, AriaLabelingProps {
->>>>>>> 5cb4ecfd
+export interface SpectrumActionMenuProps<T> extends CollectionBase<T>, MenuTriggerProps, StyleProps, DOMProps, AriaLabelingProps {
   /**
    * Alignment of the menu relative to the trigger.
    * @default 'start'
