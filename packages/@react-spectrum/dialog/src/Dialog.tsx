--- conflicted
+++ resolved
@@ -86,15 +86,11 @@
         className={classNames(
           styles,
           'spectrum-Dialog',
-<<<<<<< HEAD
-          otherProps.className
-=======
           {
             [`spectrum-Dialog--${sizeVariant}`]: sizeVariant,
             'spectrum-Dialog--dismissable': isDismissable
           },
           styleProps.className
->>>>>>> c38da30d
         )}
         ref={domRef}>
         <Grid ref={gridRef} UNSAFE_className={styles['spectrum-Dialog-grid']}>
