--- conflicted
+++ resolved
@@ -18,34 +18,25 @@
 import React, {useCallback, useLayoutEffect, useRef, useState} from 'react';
 import {SpectrumSearchWithinProps} from '@react-types/searchwithin';
 import styles from '@adobe/spectrum-css-temp/components/searchwithin/vars.css';
-<<<<<<< HEAD
-import {useField} from '@react-aria/label';
 import {useFormProps} from '@react-spectrum/form';
 import {useId, useLabels} from '@react-aria/utils';
+import {useLabel} from '@react-aria/label';
 import {useMessageFormatter} from '@react-aria/i18n';
-=======
-import {useLabel} from '@react-aria/label';
->>>>>>> 9ca62f94
 import {useProvider, useProviderProps} from '@react-spectrum/provider';
 
 function SearchWithin(props: SpectrumSearchWithinProps, ref: FocusableRef<HTMLElement>) {
   props = useProviderProps(props);
-<<<<<<< HEAD
   props = useFormProps(props);
   let formatMessage = useMessageFormatter(intlMessages);
-=======
   let {styleProps} = useStyleProps(props);
   let {labelProps, fieldProps} = useLabel(props);
->>>>>>> 9ca62f94
   let {
     children,
     isDisabled,
     isRequired,
     label
   } = props;
-  let {styleProps} = useStyleProps(props);
   let labels = useLabels(props, formatMessage('search'));
-  let {labelProps, fieldProps} = useField(props);
   let labelledBy = labels['aria-labelledby'] || labels.id;
   let pickerId = useId();
 
