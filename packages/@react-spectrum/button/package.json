--- conflicted
+++ resolved
@@ -32,31 +32,19 @@
   },
   "dependencies": {
     "@babel/runtime": "^7.6.2",
-<<<<<<< HEAD
-    "@react-aria/button": "^3.0.2",
-    "@react-aria/focus": "^3.0.2",
-    "@react-aria/interactions": "^3.0.2",
-    "@react-aria/visually-hidden": "^3.0.2",
-    "@react-spectrum/progress": "^3.0.2",
-    "@react-aria/utils": "^3.0.2",
-    "@react-spectrum/text": "^3.0.2",
-    "@react-spectrum/utils": "^3.0.2",
-    "@react-types/button": "^3.0.2",
-    "@react-types/progress": "^3.0.2",
-    "@react-types/shared": "^3.0.2",
-    "@spectrum-icons/ui": "^3.0.2"
-=======
     "@react-aria/button": "^3.1.0",
     "@react-aria/focus": "^3.1.0",
     "@react-aria/interactions": "^3.1.0",
+    "@react-aria/visually-hidden": "^3.1.0",
+    "@react-spectrum/progress": "^3.1.0",
     "@react-aria/utils": "^3.1.0",
     "@react-spectrum/text": "^3.1.0",
     "@react-spectrum/utils": "^3.1.0",
     "@react-stately/toggle": "3.1.0",
     "@react-types/button": "^3.1.0",
+    "@react-types/progress": "^3.1.0",
     "@react-types/shared": "^3.1.0",
     "@spectrum-icons/ui": "^3.1.0"
->>>>>>> 3bb20c94
   },
   "devDependencies": {
     "@adobe/spectrum-css-temp": "^3.0.0-alpha.1",
