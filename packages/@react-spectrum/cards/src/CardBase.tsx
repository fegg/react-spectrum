--- conflicted
+++ resolved
@@ -11,11 +11,7 @@
  */
 
 import {Checkbox} from '@react-spectrum/checkbox';
-<<<<<<< HEAD
-import {classNames, SlotProvider, useDOMRef, useHasChild, useUnwrapDOMRef, useStyleProps} from '@react-spectrum/utils';
-=======
 import {classNames, SlotProvider, useDOMRef, useHasChild, useStyleProps} from '@react-spectrum/utils';
->>>>>>> 8ddc973a
 import {Divider} from '@react-spectrum/divider';
 import {DOMRef, Node} from '@react-types/shared';
 import {filterDOMProps, mergeProps} from '@react-aria/utils';
@@ -28,13 +24,6 @@
 import {useFocusWithin, useHover} from '@react-aria/interactions';
 import {useProviderProps} from '@react-spectrum/provider';
 
-<<<<<<< HEAD
-// can there be a selection checkbox when not in a grid?
-// is there a way to turn off the selection checkbox?
-// is cards getting an isSelected prop? do cards have controlled/uncontrolled?
-
-=======
->>>>>>> 8ddc973a
 interface CardBaseProps<T> extends SpectrumCardProps {
   articleProps?: HTMLAttributes<HTMLElement>,
   item?: Node<T>
