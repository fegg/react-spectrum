--- conflicted
+++ resolved
@@ -2694,7 +2694,6 @@
         checkSelection(onSelectionChange, ['Foo 7']);
       });
 
-<<<<<<< HEAD
       it('should support non-contiguous selection with the keyboard', function () {
         let onSelectionChange = jest.fn();
         let tree = renderTable({onSelectionChange, selectionStyle: 'highlight'}, items);
@@ -2720,7 +2719,8 @@
         userEvent.click(getCell(tree, 'Baz 1'));
         expect(announce).toHaveBeenCalledTimes(1);
         checkSelection(onSelectionChange, ['Foo 1']);
-=======
+      });
+
       it('should not call onSelectionChange when hitting Space/Enter on the currently selected row', function () {
         let onSelectionChange = jest.fn();
         let onAction = jest.fn();
@@ -2740,7 +2740,6 @@
         expect(onAction).toHaveBeenCalledTimes(1);
         expect(onAction).toHaveBeenCalledWith('Foo 10');
         expect(onSelectionChange).toHaveBeenCalledTimes(1);
->>>>>>> 6b3aa588
       });
     });
   });
