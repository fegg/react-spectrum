--- conflicted
+++ resolved
@@ -46,31 +46,16 @@
     showSelectionCheckboxes: props.showSelectionCheckboxes && selectionMode !== 'none',
     selectionMode,
     columns: []
-<<<<<<< HEAD
-  // Props.children is required here in case new rows are added/removed
-  // eslint-disable-next-line react-hooks/exhaustive-deps
-  }), [props.children, props.showSelectionCheckboxes, selectionState.selectionMode]);
-=======
+    // Props.children is required here in case new rows are added/removed
+    // eslint-disable-next-line react-hooks/exhaustive-deps
   }), [props.children, props.showSelectionCheckboxes, selectionMode]);
->>>>>>> dd52b8de
 
   let collection = useCollection<T, TableCollection<T>>(
     props,
     (nodes, prev) => new TableCollection(nodes, prev, context),
     context
   );
-<<<<<<< HEAD
-
-  let {focusedKey, setFocusedKey} = selectionState;
-  // Reset focused key if that item is deleted from the collection.
-  useEffect(() => {
-    if (focusedKey != null && !collection.getItem(focusedKey)) {
-      setFocusedKey(null);
-    }
-  }, [collection, focusedKey, setFocusedKey]);
-=======
   let {disabledKeys, selectionManager} = useGridState({...props, collection});
->>>>>>> dd52b8de
 
   return {
     collection,
