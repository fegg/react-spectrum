--- conflicted
+++ resolved
@@ -18,7 +18,6 @@
   },
   "dependencies": {
     "@babel/runtime": "^7.6.2",
-<<<<<<< HEAD
     "@internationalized/message": "^3.0.2",
     "@internationalized/number": "^3.0.3",
     "@react-aria/utils": "^3.9.0",
@@ -27,14 +26,6 @@
     "@react-types/color": "3.0.0-beta.3",
     "@react-types/numberfield": "^3.1.0",
     "@react-types/shared": "^3.9.0"
-=======
-    "@react-stately/slider": "^3.0.5",
-    "@react-stately/utils": "^3.4.1",
-    "@react-types/color": "3.0.0-beta.5",
-    "@react-types/numberfield": "^3.1.2",
-    "@internationalized/message": "^3.0.5",
-    "@internationalized/number": "^3.0.5"
->>>>>>> 404d4185
   },
   "peerDependencies": {
     "react": "^16.8.0"
